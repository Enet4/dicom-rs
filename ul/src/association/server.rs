--- conflicted
+++ resolved
@@ -20,18 +20,13 @@
 };
 
 use crate::association::NegotiatedOptions;
+use crate::pdu::PresentationContextNegotiated;
 use crate::{
     pdu::{
         write_pdu, AbortRQServiceProviderReason, AbortRQSource, AssociationAC,
         AssociationRJ, AssociationRJResult, AssociationRJServiceUserReason, AssociationRJSource,
-<<<<<<< HEAD
         AssociationRQ, Pdu, PresentationContextResult, PresentationContextResultReason,
         UserIdentity, UserVariableItem, DEFAULT_MAX_PDU, MAXIMUM_PDU_SIZE,
-=======
-        AssociationRQ, Pdu, PresentationContextResult, PresentationContextNegotiated,
-        PresentationContextResultReason, ReadPduSnafu, UserIdentity, UserVariableItem,
-        DEFAULT_MAX_PDU, MAXIMUM_PDU_SIZE,
->>>>>>> 2278d26d
     },
     IMPLEMENTATION_CLASS_UID, IMPLEMENTATION_VERSION_NAME,
 };
@@ -504,11 +499,17 @@
                     })
                     .collect();
 
-<<<<<<< HEAD
                 let pdu = Pdu::AssociationAC(AssociationAC {
                     protocol_version: self.protocol_version,
                     application_context_name,
-                    presentation_contexts: presentation_contexts.clone(),
+                    presentation_contexts: presentation_contexts_negotiated
+                        .iter()
+                        .map(|pc| PresentationContextResult {
+                            id: pc.id,
+                            reason: pc.reason.clone(),
+                            transfer_syntax: pc.transfer_syntax.clone(),
+                        })
+                        .collect(),
                     calling_ae_title: calling_ae_title.clone(),
                     called_ae_title,
                     user_variables: vec![
@@ -524,7 +525,7 @@
                 Ok((pdu, NegotiatedOptions{
                     peer_max_pdu_length: requestor_max_pdu_length,
                     user_variables,
-                    presentation_contexts,
+                    presentation_contexts: presentation_contexts_negotiated,
                 }, calling_ae_title))
             },
             Pdu::ReleaseRQ => Err((Pdu::ReleaseRP, AbortedSnafu.build())),
@@ -569,40 +570,6 @@
                 Ok(ServerAssociation { 
                     presentation_contexts,
                     requestor_max_pdu_length: peer_max_pdu_length,
-=======
-                write_pdu(
-                    &mut buffer,
-                    &Pdu::AssociationAC(AssociationAC {
-                        protocol_version: self.protocol_version,
-                        application_context_name,
-                        presentation_contexts: presentation_contexts_negotiated
-                            .iter()
-                            .map(|pc| PresentationContextResult {
-                                id: pc.id,
-                                reason: pc.reason.clone(),
-                                transfer_syntax: pc.transfer_syntax.clone(),
-                            })
-                            .collect(),
-                        calling_ae_title: calling_ae_title.clone(),
-                        called_ae_title,
-                        user_variables: vec![
-                            UserVariableItem::MaxLength(max_pdu_length),
-                            UserVariableItem::ImplementationClassUID(
-                                IMPLEMENTATION_CLASS_UID.to_string(),
-                            ),
-                            UserVariableItem::ImplementationVersionName(
-                                IMPLEMENTATION_VERSION_NAME.to_string(),
-                            ),
-                        ],
-                    }),
-                )
-                .context(SendResponseSnafu)?;
-                socket.write_all(&buffer).context(WireSendSnafu)?;
-
-                Ok(ServerAssociation {
-                    presentation_contexts: presentation_contexts_negotiated,
-                    requestor_max_pdu_length,
->>>>>>> 2278d26d
                     acceptor_max_pdu_length: max_pdu_length,
                     socket,
                     client_ae_title: calling_ae_title,
@@ -831,10 +798,7 @@
 
     use bytes::BytesMut;
     use snafu::{ensure, ResultExt};
-    use tokio::{
-        io::AsyncWriteExt,
-        net::TcpStream,
-    };
+    use tokio::{io::AsyncWriteExt, net::TcpStream};
 
     use super::{
         AccessControl, Result, SendTooLongPduSnafu, ServerAssociation,
@@ -847,16 +811,8 @@
             }, NegotiatedOptions, ReceivePduSnafu, SendPduSnafu, TimeoutSnafu
         },
         pdu::{
-<<<<<<< HEAD
             AbortRQServiceProviderReason, AbortRQSource,
             ReadPduSnafu, MAXIMUM_PDU_SIZE,
-=======
-            AbortRQServiceProviderReason, AbortRQSource, AssociationAC, AssociationRJ,
-            AssociationRJResult, AssociationRJServiceUserReason, AssociationRJSource,
-            AssociationRQ, PresentationContextResult, PresentationContextNegotiated,
-            PresentationContextResultReason, ReadPduSnafu, UserVariableItem,
-            DEFAULT_MAX_PDU, MAXIMUM_PDU_SIZE,
->>>>>>> 2278d26d
         },
         write_pdu, Pdu,
     };
@@ -881,7 +837,6 @@
                 let pdu = read_pdu_from_wire_async(&mut socket, &mut buf, MAXIMUM_PDU_SIZE, self.strict).await?;
 
                 let mut buffer: Vec<u8> = Vec::with_capacity(max_pdu_length as usize);
-<<<<<<< HEAD
                 match self.process_a_association_rq(pdu) {
                     Ok((pdu, NegotiatedOptions{ user_variables: _, presentation_contexts , peer_max_pdu_length}, calling_ae_title)) => {
                         write_pdu(&mut buffer, &pdu).context(SendPduSnafu)?;
@@ -889,159 +844,6 @@
                         Ok(ServerAssociation { 
                             presentation_contexts,
                             requestor_max_pdu_length: peer_max_pdu_length,
-=======
-                match pdu {
-                    Pdu::AssociationRQ(AssociationRQ {
-                        protocol_version,
-                        calling_ae_title,
-                        called_ae_title,
-                        application_context_name,
-                        presentation_contexts,
-                        user_variables,
-                    }) => {
-                        if protocol_version != self.protocol_version {
-                            write_pdu(
-                                &mut buffer,
-                                &Pdu::AssociationRJ(AssociationRJ {
-                                    result: AssociationRJResult::Permanent,
-                                    source: AssociationRJSource::ServiceUser(
-                                        AssociationRJServiceUserReason::NoReasonGiven,
-                                    ),
-                                }),
-                            )
-                            .context(SendResponseSnafu)?;
-                            socket.write_all(&buffer).await.context(WireSendSnafu)?;
-                            return RejectedSnafu.fail();
-                        }
-
-                        if application_context_name != self.application_context_name {
-                            write_pdu(
-                                &mut buffer,
-                                &Pdu::AssociationRJ(AssociationRJ {
-                                    result: AssociationRJResult::Permanent,
-                                    source: AssociationRJSource::ServiceUser(
-                                        AssociationRJServiceUserReason::ApplicationContextNameNotSupported,
-                                    ),
-                                }),
-                            )
-                            .context(SendResponseSnafu)?;
-                            socket.write_all(&buffer).await.context(WireSendSnafu)?;
-                            return RejectedSnafu.fail();
-                        }
-
-                        match self.ae_access_control.check_access(
-                            &self.ae_title,
-                            &calling_ae_title,
-                            &called_ae_title,
-                            user_variables
-                                .iter()
-                                .find_map(|user_variable| match user_variable {
-                                    UserVariableItem::UserIdentityItem(user_identity) => {
-                                        Some(user_identity)
-                                    }
-                                    _ => None,
-                                }),
-                        ) {
-                            Ok(()) => {}
-                            Err(reason) => {
-                                write_pdu(
-                                    &mut buffer,
-                                    &Pdu::AssociationRJ(AssociationRJ {
-                                        result: AssociationRJResult::Permanent,
-                                        source: AssociationRJSource::ServiceUser(reason),
-                                    }),
-                                )
-                                .context(SendResponseSnafu)?;
-                                socket.write_all(&buffer).await.context(WireSendSnafu)?;
-                                return Err(RejectedSnafu.build());
-                            }
-                        }
-
-                        // fetch requested maximum PDU length
-                        let requestor_max_pdu_length = user_variables
-                            .iter()
-                            .find_map(|item| match item {
-                                UserVariableItem::MaxLength(len) => Some(*len),
-                                _ => None,
-                            })
-                            .unwrap_or(DEFAULT_MAX_PDU);
-
-                        // treat 0 as the maximum size admitted by the standard
-                        let requestor_max_pdu_length = if requestor_max_pdu_length == 0 {
-                            MAXIMUM_PDU_SIZE
-                        } else {
-                            requestor_max_pdu_length
-                        };
-
-                        let presentation_contexts_negotiated: Vec<_> = presentation_contexts
-                            .into_iter()
-                            .map(|pc| {
-                                let abstract_syntax = trim_uid(Cow::from(pc.abstract_syntax));
-                                if !self
-                                    .abstract_syntax_uids
-                                    .contains(&abstract_syntax)
-                                    && !self.promiscuous
-                                {
-                                    return PresentationContextNegotiated {
-                                        id: pc.id,
-                                        reason: PresentationContextResultReason::AbstractSyntaxNotSupported,
-                                        transfer_syntax: "1.2.840.10008.1.2".to_string(),
-                                        abstract_syntax: abstract_syntax.to_string(),
-                                    };
-                                }
-
-                                let (transfer_syntax, reason) = self
-                                    .choose_ts(pc.transfer_syntaxes)
-                                    .map(|ts| (ts, PresentationContextResultReason::Acceptance))
-                                    .unwrap_or_else(|| {
-                                        (
-                                            "1.2.840.10008.1.2".to_string(),
-                                            PresentationContextResultReason::TransferSyntaxesNotSupported,
-                                        )
-                                    });
-
-                                PresentationContextNegotiated {
-                                    id: pc.id,
-                                    reason,
-                                    transfer_syntax,
-                                    abstract_syntax: abstract_syntax.to_string(),
-                                }
-                            })
-                            .collect();
-
-                        write_pdu(
-                            &mut buffer,
-                            &Pdu::AssociationAC(AssociationAC {
-                                protocol_version: self.protocol_version,
-                                application_context_name,
-                                presentation_contexts: presentation_contexts_negotiated
-                                    .iter()
-                                    .map(|pc| PresentationContextResult {
-                                        id: pc.id,
-                                        reason: pc.reason.clone(),
-                                        transfer_syntax: pc.transfer_syntax.clone(),
-                                    })
-                                    .collect(),
-                                calling_ae_title: calling_ae_title.clone(),
-                                called_ae_title,
-                                user_variables: vec![
-                                    UserVariableItem::MaxLength(max_pdu_length),
-                                    UserVariableItem::ImplementationClassUID(
-                                        IMPLEMENTATION_CLASS_UID.to_string(),
-                                    ),
-                                    UserVariableItem::ImplementationVersionName(
-                                        IMPLEMENTATION_VERSION_NAME.to_string(),
-                                    ),
-                                ],
-                            }),
-                        )
-                        .context(SendResponseSnafu)?;
-                        socket.write_all(&buffer).await.context(WireSendSnafu)?;
-
-                        Ok(ServerAssociation {
-                            presentation_contexts: presentation_contexts_negotiated,
-                            requestor_max_pdu_length,
->>>>>>> 2278d26d
                             acceptor_max_pdu_length: max_pdu_length,
                             socket,
                             client_ae_title: calling_ae_title,
